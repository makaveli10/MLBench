import argparse
import utils
from tqdm import tqdm
import os
import numpy as np
import time
import requests
import metrics


def main(args):
    print(args)
    os.makedirs(args.preprocessed_dir, exist_ok=True)

    backend = None
    data = None
    if args.backend == "tensorrt":
        from backends.tensorrt import TRTBackend
        precision = "fp16" if "fp16" in args.model_path else "fp32"
        backend = TRTBackend(name="tensorrt", precision=precision)
        data = np.ones((1 * 3 * 224 * 224), dtype=np.float32)
    
    if args.backend == "tflite":
        if args.device == None:
            raise ValueError("Please mention the device to run tflite backend --device tpu/cpu")
        from backends.tflite import TfliteBackend
        backend = TfliteBackend(name="tflite", device=args.device)
        data = np.ones((args.input_size[0], args.input_size[1], 3), dtype=np.float32)
    
    if args.backend == "ncnn":
        from backends.ncnn import NCNNBackend
        backend = NCNNBackend()
        data = np.ones((1, 3, 224, 224), dtype=np.float32)
    
    if args.backend in ["onnxruntime"]:
        from backends.onnx_backend import ONNXBackend
        backend = ONNXBackend(name="onnxruntime", device=args.device)
        data = np.ones((1, 3, 224, 224), dtype=np.float32)

    
    # preprocess and save np array
    jpeg_files_list = os.listdir(args.imagenet)

    preprocess_func = backend.get_preprocess_func(args.model_name)
    
    if args.count:
        jpeg_files_list = jpeg_files_list[:args.count]

    for filename in tqdm(jpeg_files_list, desc="Preprocessing", unit="image"):
        if not filename.lower().endswith('.jpeg'):
            continue
        jpeg_path = os.path.join(args.imagenet, filename)
        npy_path = os.path.join(args.preprocessed_dir, filename.replace("JPEG", "npy"))
        if os.path.exists(npy_path):
            continue
        preprocessed = preprocess_func(jpeg_path, size=args.input_size)
        np.save(npy_path, preprocessed)
    
    # load val_map
    labels = {}
    with open(os.path.join(args.imagenet, 'val_map.txt'), "r") as f:
        lines = f.readlines()
        for line in lines:
            p, l = line.split(' ')
            labels[p.split('.')[0]] = int(l)
    times = []
    accuracy = []

    

    if backend is None:
        print("backend is none")
        return
    
    backend.load_backend(args.model_path, model_name=args.model_name)
    backend.warmup(data)

    backend.capture_stats()

    npy_arrays = os.listdir(args.preprocessed_dir)
    if args.count is not None:
        npy_arrays = npy_arrays[:args.count]

    # start power measuring
    response = metrics.start_PAC1931()
    print(f"start time---- {time.localtime()}")
    for npy_arr in tqdm(npy_arrays,  desc="Running inference"):
        inputs = np.load(os.path.join(args.preprocessed_dir, npy_arr))
        outputs, infer_time = backend(inputs)
        times.append(infer_time)
        pred = backend.get_pred(outputs)
        gt = labels[npy_arr.split('.')[0]]
        if pred==gt:
            accuracy.append(1)
        else:
            accuracy.append(0)
    print(f"end time---- {time.localtime()}")
<<<<<<< HEAD
    response = sensors.stop_PAC1931()
    if args.backend == "tflite" and args.device=="tpu":
=======
    response = metrics.stop_PAC1931()

    board_name = utils.get_device_model()
    if board_name == "Freescale i.MX8MQ Phanbell":
>>>>>>> 46e500ea
        bus_id = 1
    elif board_name == "NVIDIA Jetson Nano 2GB Developer Kit":
        bus_id = 2
    else:
        bus_id = 3

    power = utils.parse_power_response(response, bus_id)

    backend.stop_event.set()
    backend.destroy()

    np_acc = np.array(accuracy)
    np_lat = np.array(times)
    print(f"Accuracy = {np.count_nonzero(np_acc == 1)/len(np_acc)}")
    print(f"Latency = {np.sum(np_lat)/len(np_lat)}") 
      
    stats = backend.get_avg_stats()

    data_dict = {}
    data_dict["system"] = utils.get_device_model()
    data_dict["processor"] = utils.get_cpu()
    data_dict["accelerator"] = backend.get_accelerator()
    data_dict["model_name"] = backend.model_name
    data_dict["framework"] = f"{args.backend}"
    data_dict["latency"] = round(float(np.sum(np_lat)/len(np_lat))*1000, 3)
    data_dict["precision"] = backend.precision
    data_dict["accuracy"] = round(float(np.count_nonzero(np_acc == 1)/len(np_acc))*100, 3)
    data_dict["cpu"] = float(round(np.average(stats["cpu"]), 2)) if "cpu" in stats else ""
    data_dict["memory"] = float(round(np.average(stats["memory"]), 2)) if "memory" in stats else ""
    data_dict["power"] = float(round(np.average(power), 2)) if len(power) else ""
    data_dict["temperature"] = float(round(np.average(stats["temperature"]), 2)) if "temperature" in stats else ""
    print(data_dict)

    response = post(data_dict, url="http://transcription.kurg.org:27017/bench/insert")
    
    # Write the dictionary to the JSON file
    import json
    if not os.path.exists(os.path.join(args.results_dir, args.model_name)):
        os.makedirs(os.path.join(args.results_dir, args.model_name), exist_ok=True)
    with open(os.path.join(args.results_dir, args.model_name, "results.json"), 'w') as json_file:
        json.dump(data_dict, json_file)

    # Send detailed sensors to the db
    data_dict = {}
    data_dict["benchmark_id"] = response["benchmark_id"]
    data_dict["cpu_usage"] = stats["cpu"].tolist()
    data_dict["cpu_freq"] = stats["cpu_freq"]
    data_dict["temperature"] = stats["temperature"].tolist()
    data_dict["memory"] = stats["memory"].tolist()
    data_dict["power"] = power.tolist()
    data_dict["tpu_freq"] = stats["tpu_freq"] if "tpu_freq" in stats.keys() else ""
    data_dict["gpu_freq"] = stats["gpu_freq"] if "gpu_freq" in stats.keys() else ""
    data_dict["gpu_util"] = stats["gpu_util"] if "gpu_util" in stats.keys() else ""

    response = post(data_dict, url="http://transcription.kurg.org:27017/bench/insert_metric")
    with open(os.path.join(args.results_dir, args.model_name, "results_stats.json"), 'w') as json_file:
        json.dump(data_dict, json_file)


def post(data, url=None):
    if url is None:
        return
    response = requests.post(url, json=data)
    return response.json()


if __name__ == '__main__':
    parser = argparse.ArgumentParser()
    parser.add_argument(
        "--imagenet",
        default='/mnt/workspace/imagenet-2012/val',
        type=str,
        help="directory with imagenet images"
    )
    parser.add_argument(
        "--preprocessed-dir",
        default="/mnt/workspace/imagenet_preprocessed",
        type=str,
        help="directory to store preprocessed np array"
    )
    parser.add_argument(
        "--backend",
        default=None,
        type=str,
        help="backend name"
    )
    parser.add_argument(
        "--model_name",
        default=None,
        type=str,
        help="model name"
    )
    parser.add_argument(
        "--model_path",
        default=None,
        type=str,
        help="model path"
    )
    parser.add_argument(
        "--count",
        default=None,
        type=int,
        help="no of images to run benchmark on"
    )
    parser.add_argument(
        "--input_size",
        type=lambda x: tuple(map(int, x.split(','))),
        help="input size as values as 'x,y'",
        default=(224, 224),
        required=True
    )
    parser.add_argument(
        "--results_dir",
        default=None,
        type=str,
        help="directory to save results"
    )
    parser.add_argument(
        "--device",
        default="cpu",
        type=str,
        help="device to run benchmark on"
    )
    parser.add_argument(
        "--device",
        default=None,
        type=str,
        help="device to run benchmark on"
    )
    args = parser.parse_args()
    main(args)<|MERGE_RESOLUTION|>--- conflicted
+++ resolved
@@ -95,15 +95,10 @@
         else:
             accuracy.append(0)
     print(f"end time---- {time.localtime()}")
-<<<<<<< HEAD
-    response = sensors.stop_PAC1931()
-    if args.backend == "tflite" and args.device=="tpu":
-=======
     response = metrics.stop_PAC1931()
 
     board_name = utils.get_device_model()
     if board_name == "Freescale i.MX8MQ Phanbell":
->>>>>>> 46e500ea
         bus_id = 1
     elif board_name == "NVIDIA Jetson Nano 2GB Developer Kit":
         bus_id = 2
